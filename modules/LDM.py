'''
Copyright (c) 2023 University of Southern California
See full notice in LICENSE.md
Hamidreza Abbaspourazad*, Eray Erturk* and Maryam M. Shanechi
Shanechi Lab, University of Southern California
'''

import torch
import torch.nn as nn
from torch.distributions.multivariate_normal import MultivariateNormal


class LDM(nn.Module):
    '''
    Linear Dynamical Model backbone for DFINE. This module is used for smoothing and filtering
    given a batch of trials/segments/time-series.

    LDM equations are as follows:
    x_{t+1} = A*x_t + B*u_t + w_t , cov(w_t) = W
    a_t     = C*x_t + r_t         , cov(r_t) = R
    '''

    def __init__(self, **kwargs):
        '''
        Initializer for an LDM object. Note that LDM is a subclass of torch.nn.Module.

        Parameters
        ------------
        - dim_x: int, Dimensionality of dynamic latent factors, default None
        - dim_u: int, Dimensionality of control input, default None
        - dim_a: int, Dimensionality of manifold latent factors, default None
        - is_W_trainable: bool, Whether dynamics noise covariance matrix (W) is learnt or not, default True
        - is_R_trainable: bool, Whether observation noise covariance matrix (R) is learnt or not, default True
        - A: torch.Tensor, shape: (self.dim_x, self.dim_x), State transition matrix of LDM, default identity
        - B: torch.Tensor, shape: (num_seq, num_steps, dim_x, dim_u) or (dim_x, dim_u), Control-input matrix of LDM, default identity
        - C: torch.Tensor, shape: (self.dim_a, self.dim_x), Observation matrix of LDM, default identity
<<<<<<< HEAD
        - D: torch.Tensor, shape: (self.dim_a, self.dim_u), Feed-through matrix of LDM, default identity (it is learned only if fit_D_matrix flag is True)
        - mu_0: torch.Tensor, shape: (self.dim_x, ), Dynamic latent factor estimate initial condition (x_{0|-1}) for Kalman filtering, default zeros 
=======
        - mu_0: torch.Tensor, shape: (self.dim_x, ), Dynamic latent factor estimate initial condition (x_{0|-1}) for Kalman filtering, default zeros
>>>>>>> 23b43aba
        - Lambda_0: torch.Tensor, shape: (self.dim_x, self.dim_x), Dynamic latent factor estimate error covariance initial condition (P_{0|-1}) for Kalman Filtering, default identity
        - W_log_diag: torch.Tensor, shape: (self.dim_x, ), Log-diagonal of process noise covariance matrix (W, therefore it is diagonal and PSD), default ones
        - R_log_diag: torch.Tensor, shape: (self.dim_a, ), Log-diagonal of observation noise covariance matrix  (R, therefore it is diagonal and PSD), default ones
        '''

        super(LDM, self).__init__()

        self.dim_x = kwargs.pop('dim_x', None)
        self.dim_u = kwargs.pop('dim_u', None)
        self.dim_a = kwargs.pop('dim_a', None)

        self.is_W_trainable = kwargs.pop('is_W_trainable', True)
        self.is_R_trainable = kwargs.pop('is_R_trainable', True)
        self.fit_D_matrix = kwargs.pop('fit_D_matrix',False)

        # Get initial values for LDM parameters
        self.A = kwargs.pop('A', torch.eye(self.dim_x, self.dim_x, dtype=torch.float32).unsqueeze(dim=0)).type(torch.FloatTensor)
        self.B = kwargs.pop('B', torch.eye(self.dim_x, self.dim_u, dtype=torch.float32).unsqueeze(dim=0)).type(torch.FloatTensor)
        self.C = kwargs.pop('C', torch.eye(self.dim_a, self.dim_x, dtype=torch.float32).unsqueeze(dim=0)).type(torch.FloatTensor)
<<<<<<< HEAD
        # If fit_D_matrix flag is false, D will be initially set to zero and also will not be updated with gradient descent
        if self.fit_D_matrix:
            self.D = kwargs.pop('D', torch.eye(self.dim_a, self.dim_u, dtype=torch.float32)).type(torch.FloatTensor)
        else:
            self.D = torch.zeros(self.dim_a, self.dim_u, dtype=torch.float32).type(torch.FloatTensor)
        
=======

>>>>>>> 23b43aba
        # Get KF initial conditions
        self.mu_0 = kwargs.pop('mu_0', torch.zeros(self.dim_x, dtype=torch.float32)).type(torch.FloatTensor)
        self.Lambda_0 = kwargs.pop('Lambda_0', torch.eye(self.dim_x, self.dim_x, dtype=torch.float32)).type(torch.FloatTensor)

        # Get initial process and observation noise parameters
        self.W_log_diag = kwargs.pop('W_log_diag', torch.ones(self.dim_x, dtype=torch.float32)).type(torch.FloatTensor)
        self.R_log_diag = kwargs.pop('R_log_diag', torch.ones(self.dim_a, dtype=torch.float32)).type(torch.FloatTensor)

        # Register trainable parameters to module
        self._register_params()


    def _register_params(self):
        '''
        Registers the learnable LDM parameters as nn.Parameters
        '''

        # Check if LDM matrix shapes are consistent
        self._check_matrix_shapes()

        # Register LDM parameters   
        self.A = torch.nn.Parameter(self.A, requires_grad=True)
        self.B = torch.nn.Parameter(self.B, requires_grad=True)
        self.C = torch.nn.Parameter(self.C, requires_grad=True)

<<<<<<< HEAD
        if self.fit_D_matrix:
            self.D = torch.nn.Parameter(self.D, requires_grad=self.fit_D_matrix)
        
=======
>>>>>>> 23b43aba
        self.W_log_diag = torch.nn.Parameter(self.W_log_diag, requires_grad=self.is_W_trainable)
        self.R_log_diag = torch.nn.Parameter(self.R_log_diag, requires_grad=self.is_R_trainable)

        self.mu_0 = torch.nn.Parameter(self.mu_0, requires_grad=True)
        self.Lambda_0 = torch.nn.Parameter(self.Lambda_0, requires_grad=True)


    def _check_matrix_shapes(self):
        '''
        Checks whether LDM parameters have the correct shapes, which are defined above in the constructor
        '''

        # Check model matrix shapes
        assert self.A.shape == (self.dim_x, self.dim_x), 'Shape of A matrix must be (dim_x, dim_x)!'
        assert self.B.shape == (self.dim_x, self.dim_u), 'Shape of B matrix must be (dim_x, dim_u)!'
        assert self.C.shape == (self.dim_a, self.dim_x), 'Shape of C matrix must be (dim_a, dim_x)!'
<<<<<<< HEAD
        assert self.D.shape == (self.dim_a, self.dim_u), 'Shape of D matrix must be (dim_a, dim_u)!'
        
=======

>>>>>>> 23b43aba
        # Check mu_0 matrix's shape
        if len(self.mu_0.shape) != 1:
            self.mu_0 = self.mu_0.view(-1, )
        assert self.mu_0.shape == (self.dim_x, ), 'Shape of mu_0 matrix must be (dim_x, )!'

        # Check Lambda_0 matrix's shape
        assert self.Lambda_0.shape == (self.dim_x, self.dim_x), 'Shape of Lambda_0 matrix must be (dim_x, dim_x)!'

        # Check W_log_diag matrix's shape
        if len(self.W_log_diag.shape) != 1:
            self.W_log_diag = self.W_log_diag.view(-1, )
        assert self.W_log_diag.shape == (self.dim_x, ), 'Shape of W_log_diag matrix must be (dim_x, )!'

        # Check R_log_diag matrix's shape
        if len(self.R_log_diag.shape) != 1:
            self.R_log_diag = self.R_log_diag.view(-1, )
        assert self.R_log_diag.shape == (self.dim_a, ), 'Shape of R_log_diag matrix must be (dim_x, )!'


    def _get_covariance_matrices(self):
        '''
        Get the process and observation noise covariance matrices from log-diagonals.

        Returns:
        ------------
        - W: torch.Tensor, shape: (self.dim_x, self.dim_x), Process noise covariance matrix
        - R: torch.Tensor, shape: (self.dim_a, self.dim_a), Observation noise covariance matrix
        '''

        W = torch.diag(torch.exp(self.W_log_diag))
        R = torch.diag(torch.exp(self.R_log_diag))
        return W, R


    def step(self, x, u=None, noise=False):
        W, R = self._get_covariance_matrices()

        # Step dynamics
        x_next = self.A @ x
        if u is not None:
            x_next += self.B @ u
        if noise:
            x_next += MultivariateNormal(torch.zeros(self.dim_x), W).sample()

        # Generate manifold latent
        a_next = self.C @ x_next.squeeze()
        if (u is not None) and self.fit_D_matrix:
            a_next += self.D @ u 
        if noise:
            a_next += MultivariateNormal(torch.zeros(self.dim_a), R).sample()

        return x_next, a_next


    def compute_forwards(self, a, u=None, mask=None):
        '''
        Performs the forward iteration of causal flexible Kalman filtering, given a batch of trials/segments/time-series

        Parameters:
        ------------
        - a: torch.Tensor, shape: (num_seq, num_steps, dim_a),
            Batch of projected manifold latent factors (outputs of encoder; nonlinear manifold embedding step)
        - u: torch.Tensor, shape: (num_seq, num_steps, dim_u),
            Batch of control input vectors
        - mask: torch.Tensor, shape: (num_seq, num_steps, 1),
            Mask input which shows whether observations at each timestep exists (1) or are missing (0)

        Returns:
        ------------
        - mu_pred_all: torch.Tensor, shape: (num_steps, num_seq, dim_x),
            Dynamic latent factor predictions (t+1|t) where first index of the second dimension has x_{1|0}
        - mu_t_all: torch.Tensor, shape: (num_steps, num_seq, dim_x),
            Dynamic latent factor filtered estimates (t|t) where first index of the second dimension has x_{0|0}
        - Lambda_pred_all: torch.Tensor, shape: (num_steps, num_seq, dim_x, dim_x),
            Dynamic latent factor estimation error covariance predictions (t+1|t) where first index of the second dimension has P_{1|0}
        - Lambda_t_all: torch.Tensor, shape: (num_steps, num_seq, dim_x, dim_x),
            Dynamic latent factor estimation error covariance filtered estimates (t|t) where first index of the second dimension has P_{0|0}
        '''


        num_seq, num_steps, _ = a.shape

        if mask is None:
            mask = torch.ones(num_seq, num_steps, dtype=torch.float32)
        if u is None:
            u = torch.zeros(num_seq, num_steps, self.dim_u, dtype=torch.float32)


        # Make sure that mask is 3D (last axis is 1-dimensional)
        if len(mask.shape) != len(a.shape):
            mask = mask.unsqueeze(dim=-1) # (num_seq, num_steps, 1)

        # To make sure we do not accidentally use the real outputs in the steps with missing values, set them to a dummy value, e.g., 0.
        # The dummy values of observations at masked points are irrelevant because:
        # Kalman disregards the observations by setting Kalman Gain to 0 in K = torch.mul(K, mask[:, t, ...].unsqueeze(dim=1)) @ line 205
        a_masked = torch.mul(a, mask) # (num_seq, num_steps, dim_a) x (num_seq, num_steps, 1)

        # Initialize mu_0 and Lambda_0
        mu_0 = self.mu_0.unsqueeze(dim=0).repeat(num_seq, 1) # (num_seq, dim_x)
        Lambda_0 = self.Lambda_0.unsqueeze(dim=0).repeat(num_seq, 1, 1) # (num_seq, dim_x, dim_x)

        mu_pred = mu_0 # (num_seq, dim_x)
        Lambda_pred = Lambda_0 # (num_seq, dim_x, dim_x)

        # Create empty arrays for filtered and predicted estimates, NOTE: The last time-step of the prediction has T+1|T, which may not be of interest
        mu_pred_all = torch.zeros((num_steps, num_seq, self.dim_x), dtype=torch.float32, device=mu_0.device)
        mu_t_all = torch.zeros((num_steps, num_seq, self.dim_x), dtype=torch.float32, device=mu_0.device)

        # Create empty arrays for filtered and predicted error covariance, NOTE: The last time-step of the prediction has T+1|T, which may not be of interest
        Lambda_pred_all = torch.zeros((num_steps, num_seq, self.dim_x, self.dim_x), dtype=torch.float32, device=mu_0.device)
        Lambda_t_all = torch.zeros((num_steps, num_seq, self.dim_x, self.dim_x), dtype=torch.float32, device=mu_0.device)

        # Get covariance matrices
        W, R = self._get_covariance_matrices()

        for t in range(num_steps):
            # Tile C matrix for each time segment
            C_t = self.C.repeat(num_seq, 1, 1)

            # Obtain residual
            a_pred = (C_t @ mu_pred.unsqueeze(dim=-1)).squeeze(dim=-1) # (num_seq, dim_a)
            r = a_masked[:, t, ...] - a_pred # (num_seq, dim_a)
            
            if self.fit_D_matrix:
                # Tile D matrix for each time segment
                D_t = self.D.repeat(num_seq, 1, 1)
                r -= (D_t @ u[:,t,...].unsqueeze(dim=-1)).squeeze(dim=-1) # (num_seq, dim_a)

            # Project system uncertainty into measurement space, get Kalman Gain
            S = C_t @ Lambda_pred @ torch.permute(C_t, (0, 2, 1)) + R # (num_seq, dim_a, dim_a)
            S_inv = torch.inverse(S) # num_seq, dim_a, dim_a)
            K = Lambda_pred @ torch.permute(C_t, (0, 2, 1)) @ S_inv # (num_seq, dim_x, dim_a)
            K = torch.mul(K, mask[:, t, ...].unsqueeze(dim=1))  # (num_seq, dim_x, dim_a) x (num_seq, 1,  1)

            # Get current mu and Lambda
            mu_t = mu_pred + (K @ r.unsqueeze(dim=-1)).squeeze(dim=-1) # (num_seq, dim_x)
            I_KC = torch.eye(self.dim_x, dtype=torch.float32, device=mu_0.device) - K @ C_t # (num_seq, dim_x, dim_x)
            Lambda_t = I_KC @ Lambda_pred # (num_seq, dim_x, dim_x)

            # Tile A and B matrices for each time segment
            A_t = self.A.repeat(num_seq, 1, 1) # (num_seq, dim_x, dim_x)
            B_t = self.B.repeat(num_seq, 1, 1) # (num_seq, dim_x, dim_u)

            # Prediction
            u_t = u[:, t, ...]
            mu_pred = (A_t @ mu_t.unsqueeze(dim=-1) + B_t @ u_t.unsqueeze(dim=-1)).squeeze(dim=-1) #(num_seq, dim_x, dim_x) x (num_seq, dim_x, 1) + (num_seq, dim_x, dim_u) x (num_seq, dim_u, 1) --> (num_seq, dim_x, 1) --> (num_seq, dim_x)
            Lambda_pred = A_t @ Lambda_t @ torch.permute(A_t, (0, 2, 1)) + W #(num_seq, dim_x, dim_x) x (num_seq, dim_x, dim_x) x (num_seq, dim_x, dim_x) --> (num_seq, dim_x, dim_x)

            # Keep predictions and updates
            mu_pred_all[t, ...] = mu_pred
            mu_t_all[t, ...] = mu_t

            Lambda_pred_all[t, ...] = Lambda_pred
            Lambda_t_all[t, ...] = Lambda_t

        return mu_pred_all, mu_t_all, Lambda_pred_all, Lambda_t_all


    def filter(self, a, u=None, mask=None):
        '''
        Performs Kalman Filtering

        Parameters:
        ------------
        - a: torch.Tensor, shape: (num_seq, num_steps, dim_a),
            Batch of projected manifold latent factors (outputs of encoder; nonlinear manifold embedding step)
        - u: torch.Tensor, shape: (num_seq, num_steps, dim_u),
            Batch of control input vectors
        - mask: torch.Tensor, shape: (num_seq, num_steps, 1),
            Mask input which shows whether observations at each timestep exists (1) or are missing (0)

        Returns:
        ------------
        - mu_pred_all: torch.Tensor, shape: (num_seq, num_steps, dim_x),
            Dynamic latent factor predictions (t+1|t) where first index of the second dimension has x_{1|0}
        - mu_t_all: torch.Tensor, shape: (num_seq, num_steps, dim_x),
            Dynamic latent factor filtered estimates (t|t) where first index of the second dimension has x_{0|0}
        - Lambda_pred_all: torch.Tensor, shape: (num_seq, num_steps, dim_x, dim_x),
            Dynamic latent factor estimation error covariance predictions (t+1|t) where first index of the second dimension has P_{1|0}
        - Lambda_t_all: torch.Tensor, shape: (num_seq, num_steps, dim_x, dim_x),
            Dynamic latent factor estimation error covariance filtered estimates (t|t) where first index of the second dimension has P_{0|0}
        '''

        # Run the forward iteration
        mu_pred_all, mu_t_all, Lambda_pred_all, Lambda_t_all = self.compute_forwards(a=a, u=u, mask=mask)

        # Swap num_seq and num_steps dimensions
        mu_pred_all = torch.permute(mu_pred_all, (1, 0, 2))
        mu_t_all = torch.permute(mu_t_all, (1, 0, 2))
        Lambda_pred_all = torch.permute(Lambda_pred_all, (1, 0, 2, 3))
        Lambda_t_all = torch.permute(Lambda_t_all, (1, 0, 2, 3))

        return mu_pred_all, mu_t_all, Lambda_pred_all, Lambda_t_all


    def compute_backwards(self, mu_pred_all, mu_t_all, Lambda_pred_all, Lambda_t_all):
        '''
        Performs backward iteration for Rauch-Tung-Striebel (RTS) Smoother

        Parameters:
        ------------
        - mu_pred_all: torch.Tensor, shape: (num_seq, num_steps, dim_x),
            Dynamic latent factor predictions (t+1|t) where first index of the second dimension has x_{1|0}
        - mu_t_all: torch.Tensor, shape: (num_seq, num_steps, dim_x),
            Dynamic latent factor filtered estimates (t|t) where first index of the second dimension has x_{0|0}
        - Lambda_pred_all: torch.Tensor, shape: (num_seq, num_steps, dim_x, dim_x),
            Dynamic latent factor estimation error covariance predictions (t+1|t) where first index of the second dimension has P_{1|0}
        - Lambda_t_all: torch.Tensor, shape: (num_seq, num_steps, dim_x, dim_x),
            Dynamic latent factor estimation error covariance filtered estimates (t|t) where first index of the second dimension has P_{0|0}

        Returns:
        ------------
        - mu_back_all: torch.Tensor, shape: (num_steps, num_seq, dim_x),
            Dynamic latent factor smoothed estimates (t|T) where first index of the second dimension has x_{0|T}
        - Lambda_back_all: torch.Tensor, shape: (num_steps, num_seq, dim_x, dim_x),
            Dynamic latent factor estimation error covariance smoothed estimates (t|T) where first index of the second dimension has P_{0|T}
        '''

        # Get number of steps and number of trials
        num_steps, num_seq, _ = mu_pred_all.shape

        # Create empty arrays for smoothed dynamic latent factors and error covariances
        mu_back_all = torch.zeros((num_steps, num_seq, self.dim_x), dtype=torch.float32, device=mu_pred_all.device) # (num_steps, num_seq, dim_x)
        Lambda_back_all = torch.zeros((num_steps, num_seq, self.dim_x, self.dim_x), dtype=torch.float32, device=mu_pred_all.device) # (num_steps, num_seq, dim_x, dim_x)

        # Last smoothed estimation is equivalent to the filtered estimation
        mu_back_all[-1, ...] = mu_t_all[-1, ...]
        Lambda_back_all[-1, ...] = Lambda_t_all[-1, ...]

        # Initialize iterable parameter
        mu_back = mu_t_all[-1, ...]
        Lambda_back = Lambda_back_all[-1, ...]

        for t in range(num_steps-2, -1, -1): # iterate loop over reverse time: T-2, T-3, ..., 0, where the last time-step is T-1
            A_t = self.A.repeat(num_seq, 1, 1)
            J_t = Lambda_t_all[t, ...] @ torch.permute(A_t, (0, 2, 1)) @ torch.inverse(Lambda_pred_all[t, ...]) # (num_seq, dim_x, dim_x) x (num_seq, dim_x, dim_x) x (num_seq, dim_x, dim_x)
            mu_back = mu_t_all[t, ...] + (J_t @ (mu_back - mu_pred_all[t, ...]).unsqueeze(dim=-1)).squeeze(dim=-1) # (num_seq, dim_x) + (num_seq, dim_x, dim_x) x (num_seq, dim_x)

            Lambda_back = Lambda_t_all[t, ...] + J_t @ (Lambda_back - Lambda_pred_all[t, ...]) @ torch.permute(J_t, (0, 2, 1)) # (num_seq, dim_x, dim_x)

            mu_back_all[t, ...] = mu_back
            Lambda_back_all[t, ...] = Lambda_back

        return mu_back_all, Lambda_back_all


    def smooth(self, a, u=None, mask=None):
        '''
        Performs Rauch-Tung-Striebel (RTS) Smoothing

        Parameters:
        ------------
        - a: torch.Tensor, shape: (num_seq, num_steps, dim_a),
            Batch of projected manifold latent factors (outputs of encoder; nonlinear manifold embedding step)
        - u: torch.Tensor, shape: (num_seq, num_steps, dim_u),
            Batch of control input vectors
        - mask: torch.Tensor, shape: (num_seq, num_steps, 1),
            Mask input which shows whether observations at each timestep exists (1) or are missing (0)

        Returns:
        ------------
        - mu_pred_all: torch.Tensor, shape: (num_seq, num_steps, dim_x),
            Dynamic latent factor predictions (t+1|t) where first index of the second dimension has x_{1|0}
        - mu_t_all: torch.Tensor, shape: (num_seq, num_steps, dim_x),
            Dynamic latent factor filtered estimates (t|t) where first index of the second dimension has x_{0|0}
        - mu_back_all: torch.Tensor, shape: (num_seq, num_steps, dim_x),
            Dynamic latent factor smoothed estimates (t|T) where first index of the second dimension has x_{0|T}
        - Lambda_pred_all: torch.Tensor, shape: (num_seq, num_steps, dim_x, dim_x),
            Dynamic latent factor estimation error covariance predictions (t+1|t) where first index of the second dimension has P_{1|0}
        - Lambda_t_all: torch.Tensor, shape: (num_seq, num_steps, dim_x, dim_x),
            Dynamic latent factor estimation error covariance filtered estimates (t|t) where first index of the second dimension has P_{0|0}
        - Lambda_back_all: torch.Tensor, shape: (num_seq, num_steps, dim_x, dim_x),
            Dynamic latent factor estimation error covariance smoothed estimates (t|T) where first index of the second dimension has P_{0|T}
        '''

        mu_pred_all, mu_t_all, Lambda_pred_all, Lambda_t_all = self.compute_forwards(a=a, u=u, mask=mask)
        mu_back_all, Lambda_back_all = self.compute_backwards(mu_pred_all=mu_pred_all,
                                                              mu_t_all=mu_t_all,
                                                              Lambda_pred_all=Lambda_pred_all,
                                                              Lambda_t_all=Lambda_t_all)

        # Swap num_seq and num_steps dimensions
        mu_pred_all = torch.permute(mu_pred_all, (1, 0, 2))
        mu_t_all = torch.permute(mu_t_all, (1, 0, 2))
        mu_back_all = torch.permute(mu_back_all, (1, 0, 2))

        Lambda_pred_all = torch.permute(Lambda_pred_all, (1, 0, 2, 3))
        Lambda_t_all = torch.permute(Lambda_t_all, (1, 0, 2, 3))
        Lambda_back_all = torch.permute(Lambda_back_all, (1, 0, 2, 3))

        return mu_pred_all, mu_t_all, mu_back_all, Lambda_pred_all, Lambda_t_all, Lambda_back_all

    def compute_forward_prediction(self, u=None):
        '''
        Performs the forward prediction batch of inputs

        Parameters:
        ------------
        - u: torch.Tensor, shape: (num_seq, num_steps, dim_u),
            Batch of control input vectors

        Returns:
        ------------
        - mu_pred_all: torch.Tensor, shape: (num_steps, num_seq, dim_x),
            Dynamic latent factor predictions (t+1|t) where first index of the second dimension has x_{1|0}
        - mu_t_all: torch.Tensor, shape: (num_steps, num_seq, dim_x),
            Dynamic latent factor filtered estimates (t|t) where first index of the second dimension has x_{0|0}
        - Lambda_pred_all: torch.Tensor, shape: (num_steps, num_seq, dim_x, dim_x),
            Dynamic latent factor estimation error covariance predictions (t+1|t) where first index of the second dimension has P_{1|0}
        - Lambda_t_all: torch.Tensor, shape: (num_steps, num_seq, dim_x, dim_x),
            Dynamic latent factor estimation error covariance filtered estimates (t|t) where first index of the second dimension has P_{0|0}
        '''

        num_seq, num_steps, _ = u.shape

        if u is None:
            u = torch.zeros(num_seq, num_steps, self.dim_u, dtype=torch.float32)

        # Initialize mu_0 and Lambda_0
        mu_0 = self.mu_0.unsqueeze(dim=0).repeat(num_seq, 1) # (num_seq, dim_x)
        Lambda_0 = self.Lambda_0.unsqueeze(dim=0).repeat(num_seq, 1, 1) # (num_seq, dim_x, dim_x)

        mu_pred = mu_0 # (num_seq, dim_x)
        Lambda_pred = Lambda_0 # (num_seq, dim_x, dim_x)

        # Create empty arrays for filtered and predicted estimates, NOTE: The last time-step of the prediction has T+1|T, which may not be of interest
        mu_pred_all = torch.zeros((num_steps, num_seq, self.dim_x), dtype=torch.float32, device=mu_0.device)
        mu_t_all = torch.zeros((num_steps, num_seq, self.dim_x), dtype=torch.float32, device=mu_0.device)

        # Create empty arrays for filtered and predicted error covariance, NOTE: The last time-step of the prediction has T+1|T, which may not be of interest
        Lambda_pred_all = torch.zeros((num_steps, num_seq, self.dim_x, self.dim_x), dtype=torch.float32, device=mu_0.device)
        Lambda_t_all = torch.zeros((num_steps, num_seq, self.dim_x, self.dim_x), dtype=torch.float32, device=mu_0.device)

        # Get covariance matrices
        W, R = self._get_covariance_matrices()

        for t in range(num_steps):
            # Get current mu and Lambda
            mu_t = mu_pred # (num_seq, dim_x) Data is not used in the update stage (equaivalently, the Kalman gain is 0)
            Lambda_t = Lambda_pred # (num_seq, dim_x, dim_x) Data is not used in the update stage (equaivalently, the Kalman gain is 0)

            # Tile A and B matrices for each time segment
            A_t = self.A.repeat(num_seq, 1, 1) # (num_seq, dim_x, dim_x)
            B_t = self.B.repeat(num_seq, 1, 1) # (num_seq, dim_x, dim_u)

            # Prediction
            u_t = u[:, t, ...]
            mu_pred = (A_t @ mu_t.unsqueeze(dim=-1) + B_t @ u_t.unsqueeze(dim=-1)).squeeze(dim=-1) #(num_seq, dim_x, dim_x) x (num_seq, dim_x, 1) + (num_seq, dim_x, dim_u) x (num_seq, dim_u, 1) --> (num_seq, dim_x, 1) --> (num_seq, dim_x)
            Lambda_pred = A_t @ Lambda_t @ torch.permute(A_t, (0, 2, 1)) + W #(num_seq, dim_x, dim_x) x (num_seq, dim_x, dim_x) x (num_seq, dim_x, dim_x) --> (num_seq, dim_x, dim_x)

            # Keep predictions and updates
            mu_pred_all[t, ...] = mu_pred
            mu_t_all[t, ...] = mu_t

            Lambda_pred_all[t, ...] = Lambda_pred
            Lambda_t_all[t, ...] = Lambda_t

        mu_pred_all = torch.permute(mu_pred_all, (1, 0, 2)) # (num_seq, num_step, dim_x)
        mu_t_all = torch.permute(mu_t_all, (1, 0, 2)) # (num_seq, num_step, dim_x)

        Lambda_pred_all = torch.permute(Lambda_pred_all, (1, 0, 2, 3)) # (num_seq, num_step, dim_x, dim_x)
        Lambda_t_all = torch.permute(Lambda_t_all, (1, 0, 2, 3)) # (num_seq, num_step, dim_x, dim_x)

        return mu_pred_all, mu_t_all, Lambda_pred_all, Lambda_t_all


    def forward(self, a, u=None, mask=None, do_smoothing=False):
        '''
        Forward pass function for LDM Module

        Parameters:
        ------------
        - a: torch.Tensor, shape: (num_seq, num_steps, dim_a),
            Batch of projected manifold latent factors (outputs of encoder; nonlinear manifold embedding step)
        - u: torch.Tensor, shape: (num_seq, num_steps, dim_u),
            Batch of control input vectors
        - mask: torch.Tensor, shape: (num_seq, num_steps, 1),
            Mask input which shows whether observations at each timestep exists (1) or are missing (0)
        - do_smoothing: bool, Whether to run RTS Smoothing or not

        Returns:
        ------------
        - mu_pred_all: torch.Tensor, shape: (num_seq, num_steps, dim_x),
            Dynamic latent factor predictions (t+1|t) where first index of the second dimension has x_{1|0}
        - mu_t_all: torch.Tensor, shape: (num_seq, num_steps, dim_x),
            Dynamic latent factor filtered estimates (t|t) where first index of the second dimension has x_{0|0}
        - mu_back_all: torch.Tensor, shape: (num_seq, num_steps, dim_x),
            Dynamic latent factor smoothed estimates (t|T) where first index of the second dimension has x_{0|T}. Ones tensor if do_smoothing is False
        - Lambda_pred_all: torch.Tensor, shape: (num_seq, num_steps, dim_x, dim_x),
            Dynamic latent factor estimation error covariance predictions (t+1|t) where first index of the second dimension has P_{1|0}
        - Lambda_t_all: torch.Tensor, shape: (num_seq, num_steps, dim_x, dim_x),
            Dynamic latent factor estimation error covariance filtered estimates (t|t) where first index of the second dimension has P_{0|0}
        - Lambda_back_all: torch.Tensor, shape: (num_seq, num_steps, dim_x, dim_x),
            Dynamic latent factor estimation error covariance smoothed estimates (t|T) where first index of the second dimension has P_{0|T}. Ones tensor if do_smoothing is False
        '''

        if do_smoothing:
            mu_pred_all, mu_t_all, mu_back_all, Lambda_pred_all, Lambda_t_all, Lambda_back_all = self.smooth(a=a, u=u, mask=mask)
        else:
            mu_pred_all, mu_t_all, Lambda_pred_all, Lambda_t_all = self.filter(a=a, u=u, mask=mask)
            mu_back_all = torch.ones_like(mu_t_all, dtype=torch.float32, device=mu_t_all.device)
            Lambda_back_all = torch.ones_like(Lambda_t_all, dtype=torch.float32, device=Lambda_t_all.device)

        return mu_pred_all, mu_t_all, mu_back_all, Lambda_pred_all, Lambda_t_all, Lambda_back_all<|MERGE_RESOLUTION|>--- conflicted
+++ resolved
@@ -34,12 +34,8 @@
         - A: torch.Tensor, shape: (self.dim_x, self.dim_x), State transition matrix of LDM, default identity
         - B: torch.Tensor, shape: (num_seq, num_steps, dim_x, dim_u) or (dim_x, dim_u), Control-input matrix of LDM, default identity
         - C: torch.Tensor, shape: (self.dim_a, self.dim_x), Observation matrix of LDM, default identity
-<<<<<<< HEAD
         - D: torch.Tensor, shape: (self.dim_a, self.dim_u), Feed-through matrix of LDM, default identity (it is learned only if fit_D_matrix flag is True)
         - mu_0: torch.Tensor, shape: (self.dim_x, ), Dynamic latent factor estimate initial condition (x_{0|-1}) for Kalman filtering, default zeros 
-=======
-        - mu_0: torch.Tensor, shape: (self.dim_x, ), Dynamic latent factor estimate initial condition (x_{0|-1}) for Kalman filtering, default zeros
->>>>>>> 23b43aba
         - Lambda_0: torch.Tensor, shape: (self.dim_x, self.dim_x), Dynamic latent factor estimate error covariance initial condition (P_{0|-1}) for Kalman Filtering, default identity
         - W_log_diag: torch.Tensor, shape: (self.dim_x, ), Log-diagonal of process noise covariance matrix (W, therefore it is diagonal and PSD), default ones
         - R_log_diag: torch.Tensor, shape: (self.dim_a, ), Log-diagonal of observation noise covariance matrix  (R, therefore it is diagonal and PSD), default ones
@@ -59,16 +55,13 @@
         self.A = kwargs.pop('A', torch.eye(self.dim_x, self.dim_x, dtype=torch.float32).unsqueeze(dim=0)).type(torch.FloatTensor)
         self.B = kwargs.pop('B', torch.eye(self.dim_x, self.dim_u, dtype=torch.float32).unsqueeze(dim=0)).type(torch.FloatTensor)
         self.C = kwargs.pop('C', torch.eye(self.dim_a, self.dim_x, dtype=torch.float32).unsqueeze(dim=0)).type(torch.FloatTensor)
-<<<<<<< HEAD
+
         # If fit_D_matrix flag is false, D will be initially set to zero and also will not be updated with gradient descent
         if self.fit_D_matrix:
             self.D = kwargs.pop('D', torch.eye(self.dim_a, self.dim_u, dtype=torch.float32)).type(torch.FloatTensor)
         else:
             self.D = torch.zeros(self.dim_a, self.dim_u, dtype=torch.float32).type(torch.FloatTensor)
         
-=======
-
->>>>>>> 23b43aba
         # Get KF initial conditions
         self.mu_0 = kwargs.pop('mu_0', torch.zeros(self.dim_x, dtype=torch.float32)).type(torch.FloatTensor)
         self.Lambda_0 = kwargs.pop('Lambda_0', torch.eye(self.dim_x, self.dim_x, dtype=torch.float32)).type(torch.FloatTensor)
@@ -93,13 +86,9 @@
         self.A = torch.nn.Parameter(self.A, requires_grad=True)
         self.B = torch.nn.Parameter(self.B, requires_grad=True)
         self.C = torch.nn.Parameter(self.C, requires_grad=True)
-
-<<<<<<< HEAD
         if self.fit_D_matrix:
             self.D = torch.nn.Parameter(self.D, requires_grad=self.fit_D_matrix)
         
-=======
->>>>>>> 23b43aba
         self.W_log_diag = torch.nn.Parameter(self.W_log_diag, requires_grad=self.is_W_trainable)
         self.R_log_diag = torch.nn.Parameter(self.R_log_diag, requires_grad=self.is_R_trainable)
 
@@ -116,12 +105,8 @@
         assert self.A.shape == (self.dim_x, self.dim_x), 'Shape of A matrix must be (dim_x, dim_x)!'
         assert self.B.shape == (self.dim_x, self.dim_u), 'Shape of B matrix must be (dim_x, dim_u)!'
         assert self.C.shape == (self.dim_a, self.dim_x), 'Shape of C matrix must be (dim_a, dim_x)!'
-<<<<<<< HEAD
         assert self.D.shape == (self.dim_a, self.dim_u), 'Shape of D matrix must be (dim_a, dim_u)!'
         
-=======
-
->>>>>>> 23b43aba
         # Check mu_0 matrix's shape
         if len(self.mu_0.shape) != 1:
             self.mu_0 = self.mu_0.view(-1, )
